version: "3"
services:

  tunnel:
    image: dbluhm/agent-tunnel
    command: -s reverse-proxy:80 -p 4040 -h ${AGENT_TUNNEL_HOST}
    ports:
      - 4040:4040
    depends_on:
      - reverse-proxy

  agent:
    image: acapy-pickup-mediator
    build:
      context: ..
      dockerfile: ./docker/Dockerfile
    volumes:
      - ./acapy-endpoint.sh:/acapy-endpoint.sh:ro,z
    environment:
      TUNNEL_ENDPOINT: http://tunnel:4040
    entrypoint: >
      /bin/sh -c '/acapy-endpoint.sh aca-py "$$@"' --
    command: >
      start --arg-file default.yml
        --plugin-config-value pickup.persistence=redis
<<<<<<< HEAD
        --plugin-config-value pickup.ttl=168 
        --plugin-config-value pickup.redis_server=redis://localhost:6379/0
        --log-level DEBUG
=======
        --plugin-config-value pickup.redis.ttl_hours=168 
        --plugin-config-value pickup.redis.server=redis://redis:6379/0
>>>>>>> 3ea61c9d
    depends_on:
      redis:
        condition: service_healthy
  
  reverse-proxy:
    image: nginx:alpine
    restart: unless-stopped
    environment:
      AGENT_HTTP: "http://agent:3000"
      AGENT_WS: "http://agent:3002"
    ports:
      - 80:80
    volumes:
      - ./mediator.conf.template:/etc/nginx/templates/default.conf.template:z
    depends_on:
      - agent

  redis:
    image: "redis:alpine"
    ports:
     - "6379:6379"
    volumes:
      - ./redis-data:/var/lib/redis
      - ./redis.conf:/etc/redis/redis.conf
    environment:
     - REDIS_REPLICATION_MODE=master
    healthcheck:
      test: nc -z localhost 6379 || exit -1
      interval: 10s
      timeout: 5s
      retries: 5
      start_period: 10s<|MERGE_RESOLUTION|>--- conflicted
+++ resolved
@@ -23,14 +23,8 @@
     command: >
       start --arg-file default.yml
         --plugin-config-value pickup.persistence=redis
-<<<<<<< HEAD
-        --plugin-config-value pickup.ttl=168 
-        --plugin-config-value pickup.redis_server=redis://localhost:6379/0
-        --log-level DEBUG
-=======
         --plugin-config-value pickup.redis.ttl_hours=168 
         --plugin-config-value pickup.redis.server=redis://redis:6379/0
->>>>>>> 3ea61c9d
     depends_on:
       redis:
         condition: service_healthy
