version: "3"
#*********************************************************************
# integration level test agents                                      *
#*********************************************************************

services:
  #*******************************************************************
  # acapy_pickup: acapy agent loaded with pickup plugin              *
  # for testing                                                      *
  #*******************************************************************

  acapy_pickup:
    image: acapy-plugin-pickup
    build:
      context: ../
      dockerfile: ./docker/Dockerfile
    environment:
      ACAPY_TOOLBOX_LOG_LEVEL: DEBUG
      REDIS_ENDPOINT: redis://redis:6379
    ports:
      - "3001:3001"
    command: >
      start -it http 0.0.0.0 3000 -it ws 0.0.0.0 3002
        --plugin-config-value pickup.persistence=redis
<<<<<<< HEAD
        --plugin-config-value pickup.redis.ttl=168 
        --plugin-config-value pickup.redis.server=redis://localhost:6379/0
=======
        --plugin-config-value pickup.redis.ttl_hours=168 
        --plugin-config-value pickup.redis.server=redis://redis:6379/0
>>>>>>> 5547498b
        -ot http
        -e http://acapy_pickup:3000
        --admin 0.0.0.0 3001 --admin-insecure-mode
        --plugin acapy_plugin_pickup
        --no-ledger
        --log-level debug
        --wallet-type indy
        --wallet-name test
        --wallet-key test
        --auto-provision
    depends_on:
      redis:
        condition: service_healthy

  echo:
    # Image with session support, replace with latest after merged
    image: ghcr.io/indicio-tech/echo-agent:0.2.0
    ports:
      - "3002:3002"
    command: --host 0.0.0.0 --port 3002 --log-level debug

  redis:
    image: "redis:alpine"

    ports:
     - "6379:6379"

    volumes:
      - ./redis-data:/var/lib/redis
      - ./redis.conf:/etc/redis/redis.conf

    environment:
     - REDIS_REPLICATION_MODE=master

    healthcheck:
      test: nc -z localhost 6379 || exit -1
      interval: 10s
      timeout: 5s
      retries: 5
      start_period: 10s

  #*******************************************************************
  # tester: drives tests for acapy_plugin_pickup in a                *
  # "Juggernaut" fashion!                                            *
  #*******************************************************************

  tests:
    container_name: juggernaut
    build:
      context: .
      dockerfile: ./Dockerfile.test.runner
    environment:
      - WAIT_BEFORE_HOSTS=3
      - WAIT_HOSTS=acapy_pickup:3000,echo:3002
      - WAIT_HOSTS_TIMEOUT=60
      - WAIT_SLEEP_INTERVAL=1
      - WAIT_HOST_CONNECT_TIMEOUT=30
      - AGENT_ENDPOINT=http://acapy_pickup:3000
      - ADMIN_ENDPOINT=http://acapy_pickup:3001
      - WS_ENDPOINT=http://acapy_pickup:3002
      - ECHO_ENDPOINT=http://echo:3002
    depends_on:
      - acapy_pickup
      - echo
      - redis<|MERGE_RESOLUTION|>--- conflicted
+++ resolved
@@ -22,13 +22,8 @@
     command: >
       start -it http 0.0.0.0 3000 -it ws 0.0.0.0 3002
         --plugin-config-value pickup.persistence=redis
-<<<<<<< HEAD
-        --plugin-config-value pickup.redis.ttl=168 
+        --plugin-config-value pickup.redis.ttl_hours=168 
         --plugin-config-value pickup.redis.server=redis://localhost:6379/0
-=======
-        --plugin-config-value pickup.redis.ttl_hours=168 
-        --plugin-config-value pickup.redis.server=redis://redis:6379/0
->>>>>>> 5547498b
         -ot http
         -e http://acapy_pickup:3000
         --admin 0.0.0.0 3001 --admin-insecure-mode
