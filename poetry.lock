--- conflicted
+++ resolved
@@ -880,16 +880,25 @@
 version = "2.8.2"
 description = "Extensions to the standard Python datetime module"
 category = "main"
-<<<<<<< HEAD
 optional = false
 python-versions = "!=3.0.*,!=3.1.*,!=3.2.*,>=2.7"
-=======
+
+[package.dependencies]
+six = ">=1.5"
+
+[[package]]
+name = "python3-indy"
+version = "1.16.0.post286"
+description = "This is the official SDK for Hyperledger Indy (https://www.hyperledger.org/projects), which provides a distributed-ledger-based foundation for self-sovereign identity (https://sovrin.org). The major artifact of the SDK is a c-callable library."
+category = "main"
 optional = true
 python-versions = "*"
->>>>>>> c31eb64b
-
-[package.dependencies]
-six = ">=1.5"
+
+[package.dependencies]
+base58 = "*"
+
+[package.extras]
+test = ["pytest (<3.7)", "pytest-asyncio (==0.10.0)", "base58"]
 
 [[package]]
 name = "pytz"
@@ -1122,11 +1131,7 @@
 [metadata]
 lock-version = "1.1"
 python-versions = ">=3.6.9,<4.0"
-<<<<<<< HEAD
-content-hash = "a920c81847d8a94db40378f4a59fe36152b1f9c7775a009bc09001e7dc37f95a"
-=======
-content-hash = "053ba3520648ffd76b9849c2d1bbd7b4a4add5d09fd370647e38461f42fc70c5"
->>>>>>> c31eb64b
+content-hash = "1fac6c65ad333c412362b43792147732b9a9100045f705f80f113352532f16bc"
 
 [metadata.files]
 aiohttp = []
@@ -1203,6 +1208,7 @@
 pytest-asyncio = []
 pytest-cov = []
 python-dateutil = []
+python3-indy = []
 pytz = []
 pyyaml = []
 qrcode = []
