--- conflicted
+++ resolved
@@ -7,11 +7,7 @@
 
 [tool.poetry.dependencies]
 python = ">=3.6.9,<4.0"
-<<<<<<< HEAD
-aries-cloudagent = { git = "https://github.com/Indicio-tech/aries-cloudagent-python.git", branch = "feature/undelivered-events" }
-=======
-aries-cloudagent = { version = "^0.7.4", extras = ["indy"], allow-prereleases = true}
->>>>>>> d98747a9
+aries-cloudagent = { version = "^0.7.4", extras = ["indy"]}
 # ACA-Py Optionals
 python3-indy = { version = ">=1.11.1<2", optional = true }
 pydantic = "^1.8.1"
